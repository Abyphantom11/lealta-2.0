--- conflicted
+++ resolved
@@ -12,11 +12,6 @@
   }, [router]);
   
   return (
-<<<<<<< HEAD
-    <BrandingProvider>
-      <AuthHandler />
-    </BrandingProvider>
-=======
     <div className="min-h-screen bg-gradient-to-br from-gray-900 via-gray-800 to-black flex items-center justify-center">
       <div className="text-center">
         <div className="w-16 h-16 border-4 border-blue-500 border-t-transparent rounded-full animate-spin mx-auto mb-4"></div>
@@ -26,6 +21,5 @@
         </p>
       </div>
     </div>
->>>>>>> 8182bb81
   );
 }