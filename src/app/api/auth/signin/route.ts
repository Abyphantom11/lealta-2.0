--- conflicted
+++ resolved
@@ -24,16 +24,9 @@
   const host = request.headers.get('host') || '';
   console.log('🔍 getBusinessFromRequest - Host:', host);
 
-<<<<<<< HEAD
-  // Extraer subdomain o usar un business por defecto para desarrollo
-  if (host.includes('localhost') || host.includes('127.0.0.1') || host.includes('trycloudflare.com')) {
-    console.log('🔍 getBusinessFromRequest - Modo desarrollo/túnel detectado');
-    // Para desarrollo local y túnel, usar el primer business o crear uno de demo
-=======
   // Para desarrollo local y dominio principal de producción
   if (host.includes('localhost') || host.includes('127.0.0.1') || host === 'lealta.app') {
     // Para desarrollo local y dominio principal, usar el primer business o crear uno de demo
->>>>>>> 8182bb81
     const business =
       (await prisma.business.findFirst()) ??
       (await prisma.business.create({
@@ -68,12 +61,8 @@
   const isLocalDevelopment =
     host.includes('localhost') || 
     host.includes('127.0.0.1') ||
-<<<<<<< HEAD
-    host.includes('trycloudflare.com');
-=======
     host.includes('trycloudflare.com') ||
     host === 'lealta.app'; // ✅ AGREGADO: Dominio principal de producción
->>>>>>> 8182bb81
 
   if (isLocalDevelopment) {
     // En desarrollo local, buscar usuario por email sin restricción de business
@@ -153,12 +142,8 @@
   const isLocalDevelopment =
     host.includes('localhost') || 
     host.includes('127.0.0.1') ||
-<<<<<<< HEAD
-    host.includes('trycloudflare.com');
-=======
     host.includes('trycloudflare.com') ||
     host === 'lealta.app'; // ✅ AGREGADO: Dominio principal de producción
->>>>>>> 8182bb81
 
   if (!isLocalDevelopment && !user.business.isActive) {
     throw new Error('Business inactivo');
