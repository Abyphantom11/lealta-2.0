import { useState, useEffect } from 'react';
import { useRouter } from 'next/navigation';
import { validateBusinessForRedirect, handleRoleRedirect } from '@/utils/redirect-helpers';

export type UserRole = 'SUPERADMIN' | 'ADMIN' | 'STAFF';

export interface User {
  id: string;
  email: string;
  name: string | null;
  role: UserRole;
  businessId: string;
  business: {
    id: string;
    name: string;
    subdomain: string;
    subscriptionPlan: string;
  };
}

interface AuthState {
  user: User | null;
  loading: boolean;
  error: string | null;
}

export function useAuth(requiredRole?: UserRole) {
  const [authState, setAuthState] = useState<AuthState>({
    user: null,
    loading: true,
    error: null,
  });
  const router = useRouter();

<<<<<<< HEAD
  useEffect(() => {
    const checkAuth = async () => {
      console.log('🔐 useAuth: Iniciando verificación de autenticación');
      
      // 🔥 VERIFICAR SI ESTAMOS EN UNA RUTA PÚBLICA
      const currentPath = typeof window !== 'undefined' ? window.location.pathname : '';
      const isClientPublicRoute = /^\/[a-zA-Z0-9_-]+\/cliente(\/|$)/.test(currentPath);
      const isGeneralPublicRoute = ['/', '/login', '/signup', '/register', '/demo', '/pricing', '/about', '/terms', '/privacy', '/contact', '/help', '/support', '/docs'].includes(currentPath);
      const isPublicRoute = isClientPublicRoute || isGeneralPublicRoute;
        
      console.log('🔐 useAuth: Ruta pública?', isPublicRoute, 'Path:', currentPath);
      
      // Si estamos en una ruta pública y no se requiere un rol específico, no hacer verificación
      if (isPublicRoute && !requiredRole) {
        console.log('ℹ️ useAuth: Ruta pública sin rol requerido - saltando verificación');
        setAuthState({
          user: null,
          loading: false,
          error: null,
        });
        return;
      }
      
      try {
        const response = await fetch('/api/auth/me');
      
      console.log('🔐 useAuth: Respuesta recibida:', {
        status: response.status,
        ok: response.ok
      });
=======
>>>>>>> 8182bb81



<<<<<<< HEAD
          console.log('❌ useAuth: Usuario no es SUPERADMIN - redirigiendo');
          
          // ✅ Usar helper centralizado para redirecciones
          if (!validateBusinessForRedirect(userData.user.business)) {
            console.error('❌ useAuth: Business inválido para redirección');
            
            // 🔥 NO REDIRIGIR SI ESTAMOS EN RUTA PÚBLICA
            if (isPublicRoute) {
              console.log('ℹ️ useAuth: Business inválido en ruta pública - no redireccionar');
              setAuthState({
                user: null,
                loading: false,
                error: null,
              });
              return;
            }
            
            router.push('/login');
            return;
          }
=======
  const handleNotAuthenticatedState = (isPublicRoute: boolean) => {
    if (isPublicRoute) {
      setAuthState({
        user: null,
        loading: false,
        error: null,
      });
      return;
    }
    
    router.push('/login');
  };
>>>>>>> 8182bb81



  useEffect(() => {
    const checkAuth = async () => {
      // Función auxiliar para verificar si es ruta pública
      const isClientPublicRoute = () => {
        return typeof window !== 'undefined' && 
          /^\/[a-zA-Z0-9_-]+\/cliente(\/|$)/.test(window.location.pathname);
      };

      // Función auxiliar para manejar estado no autenticado
      // Función auxiliar para manejar errores de autenticación
      const handleAuthError = (error: any, isPublicRoute: boolean) => {
        console.error('💥 useAuth: Error durante verificación:', error);
        
<<<<<<< HEAD
        // 🔥 NO REDIRIGIR SI ESTAMOS EN RUTA PÚBLICA
        if (isPublicRoute) {
          console.log('ℹ️ useAuth: Ruta pública - no redireccionar');
=======
        if (isPublicRoute) {
>>>>>>> 8182bb81
          setAuthState({
            user: null,
            loading: false,
            error: null,
          });
          return;
        }
        
<<<<<<< HEAD
        console.log('🔄 useAuth: Redirigiendo a login');
        router.push('/login');
      }
    } catch (error) {
      console.error('💥 useAuth: Error durante verificación:', error);
      
      // 🔥 NO REDIRIGIR SI ESTAMOS EN RUTA PÚBLICA
      if (isPublicRoute) {
        console.log('ℹ️ useAuth: Error en ruta pública - no redireccionar');
=======
>>>>>>> 8182bb81
        setAuthState({
          user: null,
          loading: false,
          error: 'Error verificando autenticación',
        });
        router.push('/login');
      };

      // Función auxiliar para validar rol
      const handleRoleValidation = (userData: any, isPublicRoute: boolean) => {
        if (!requiredRole || userData.user.role === requiredRole) {
          setAuthState({
            user: userData.user,
            loading: false,
            error: null,
          });
          return true;
        }
        
        // SUPERADMIN puede acceder a cualquier dashboard
        if (userData.user.role === 'SUPERADMIN') {
          setAuthState({
            user: userData.user,
            loading: false,
            error: null,
          });
          return true;
        }
        
        // Usar helper centralizado para redirecciones
        if (!validateBusinessForRedirect(userData.user.business)) {
          console.error('❌ useAuth: Business inválido para redirección');
          
          if (isPublicRoute) {
            setAuthState({
              user: null,
              loading: false,
              error: null,
            });
            return false;
          }
          
          router.push('/login');
          return false;
        }

        handleRoleRedirect(
          userData.user,
          router,
          window.location.pathname
        );
        return false;
      };
      
      const isPublicRoute = isClientPublicRoute();
      
      try {
        const response = await fetch('/api/auth/me');

        if (response.ok) {
          const userData = await response.json();

          handleRoleValidation(userData, isPublicRoute);
        } else {
          handleNotAuthenticatedState(isPublicRoute);
        }
      } catch (error) {
        handleAuthError(error, isPublicRoute);
      }
    };

    checkAuth();
  }, [requiredRole, router]); // eslint-disable-line react-hooks/exhaustive-deps

  const checkAuth = async () => {
    // La implementación ya está en el useEffect
  };

  const logout = async () => {
    try {
      await fetch('/api/auth/signout', { method: 'POST' });
      setAuthState({
        user: null,
        loading: false,
        error: null,
      });
      router.push('/login');
    } catch (error) {
      console.error('Logout error:', error);
      // Forzar logout local aunque falle el servidor
      router.push('/login');
    }
  };

  const hasPermission = (permission: string): boolean => {
    if (!authState.user) return false;

    const rolePermissions: Record<string, string[]> = {
      SUPERADMIN: [
        'business.manage',
        'users.create',
        'users.read',
        'users.update',
        'users.delete',
        'locations.manage',
        'clients.manage',
        'consumos.manage',
        'reports.view',
        'settings.manage',
        'billing.manage',
      ],
      ADMIN: [
        'users.create',
        'users.read',
        'users.update',
        'clients.manage',
        'consumos.manage',
        'reports.view',
        'locations.read',
      ],
      STAFF: [
        'clients.read',
        'clients.create',
        'consumos.create',
        'consumos.read',
      ],
    };

    return rolePermissions[authState.user.role]?.includes(permission) || false;
  };

  const canManageRole = (targetRole: UserRole): boolean => {
    if (!authState.user) return false;

    const hierarchy: Record<string, string[]> = {
      SUPERADMIN: ['ADMIN', 'STAFF'],
      ADMIN: ['STAFF'],
      STAFF: [],
    };

    return hierarchy[authState.user.role]?.includes(targetRole) || false;
  };

  return {
    ...authState,
    logout,
    hasPermission,
    canManageRole,
    checkAuth,
  };
}

// Hook específico para componentes que requieren autenticación
export function useRequireAuth(requiredRole?: UserRole) {
  const auth = useAuth(requiredRole);

  // Mostrar loading mientras se verifica
  if (auth.loading) {
    return {
      ...auth,
      isAuthenticated: false,
    };
  }

  // Si no hay usuario, el hook ya redirigió
  return {
    ...auth,
    isAuthenticated: !!auth.user,
  };
}<|MERGE_RESOLUTION|>--- conflicted
+++ resolved
@@ -32,64 +32,9 @@
   });
   const router = useRouter();
 
-<<<<<<< HEAD
-  useEffect(() => {
-    const checkAuth = async () => {
-      console.log('🔐 useAuth: Iniciando verificación de autenticación');
-      
-      // 🔥 VERIFICAR SI ESTAMOS EN UNA RUTA PÚBLICA
-      const currentPath = typeof window !== 'undefined' ? window.location.pathname : '';
-      const isClientPublicRoute = /^\/[a-zA-Z0-9_-]+\/cliente(\/|$)/.test(currentPath);
-      const isGeneralPublicRoute = ['/', '/login', '/signup', '/register', '/demo', '/pricing', '/about', '/terms', '/privacy', '/contact', '/help', '/support', '/docs'].includes(currentPath);
-      const isPublicRoute = isClientPublicRoute || isGeneralPublicRoute;
-        
-      console.log('🔐 useAuth: Ruta pública?', isPublicRoute, 'Path:', currentPath);
-      
-      // Si estamos en una ruta pública y no se requiere un rol específico, no hacer verificación
-      if (isPublicRoute && !requiredRole) {
-        console.log('ℹ️ useAuth: Ruta pública sin rol requerido - saltando verificación');
-        setAuthState({
-          user: null,
-          loading: false,
-          error: null,
-        });
-        return;
-      }
-      
-      try {
-        const response = await fetch('/api/auth/me');
-      
-      console.log('🔐 useAuth: Respuesta recibida:', {
-        status: response.status,
-        ok: response.ok
-      });
-=======
->>>>>>> 8182bb81
-
-
-
-<<<<<<< HEAD
-          console.log('❌ useAuth: Usuario no es SUPERADMIN - redirigiendo');
-          
-          // ✅ Usar helper centralizado para redirecciones
-          if (!validateBusinessForRedirect(userData.user.business)) {
-            console.error('❌ useAuth: Business inválido para redirección');
-            
-            // 🔥 NO REDIRIGIR SI ESTAMOS EN RUTA PÚBLICA
-            if (isPublicRoute) {
-              console.log('ℹ️ useAuth: Business inválido en ruta pública - no redireccionar');
-              setAuthState({
-                user: null,
-                loading: false,
-                error: null,
-              });
-              return;
-            }
-            
-            router.push('/login');
-            return;
-          }
-=======
+
+
+
   const handleNotAuthenticatedState = (isPublicRoute: boolean) => {
     if (isPublicRoute) {
       setAuthState({
@@ -102,7 +47,6 @@
     
     router.push('/login');
   };
->>>>>>> 8182bb81
 
 
 
@@ -119,13 +63,7 @@
       const handleAuthError = (error: any, isPublicRoute: boolean) => {
         console.error('💥 useAuth: Error durante verificación:', error);
         
-<<<<<<< HEAD
-        // 🔥 NO REDIRIGIR SI ESTAMOS EN RUTA PÚBLICA
         if (isPublicRoute) {
-          console.log('ℹ️ useAuth: Ruta pública - no redireccionar');
-=======
-        if (isPublicRoute) {
->>>>>>> 8182bb81
           setAuthState({
             user: null,
             loading: false,
@@ -134,18 +72,6 @@
           return;
         }
         
-<<<<<<< HEAD
-        console.log('🔄 useAuth: Redirigiendo a login');
-        router.push('/login');
-      }
-    } catch (error) {
-      console.error('💥 useAuth: Error durante verificación:', error);
-      
-      // 🔥 NO REDIRIGIR SI ESTAMOS EN RUTA PÚBLICA
-      if (isPublicRoute) {
-        console.log('ℹ️ useAuth: Error en ruta pública - no redireccionar');
-=======
->>>>>>> 8182bb81
         setAuthState({
           user: null,
           loading: false,
