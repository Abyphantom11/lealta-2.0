'use client';

import React, { useState, useEffect, useCallback } from 'react';
import { Eye, Smartphone, Gift, TrendingUp, Building, CreditCard, Calendar } from 'lucide-react';
import PortalContentManager from './PortalContentManager';
import { GeneralConfig } from './types';
import {
  SharedBrandingConfig,
  DEFAULT_BRANDING_CONFIG,
} from './shared-branding-types';

/**
 * Componente PortalContent extraído del admin page original
 * Extraído de: src/app/admin/page.tsx (líneas 2550-2900)
 * RESPONSABILIDAD: Gestión completa del portal del cliente con vista previa
 */

interface PortalContentProps {
  showNotification: (message: string, type: NivelTarjeta) => void;
}

// Usar los tipos compartidos para evitar conflictos
type BrandingConfig = SharedBrandingConfig;

type ModoVistaPrevia = 'portal' | 'login' | 'tarjetas' | 'portal-refresh';
type NivelTarjeta = 'success' | 'error' | 'warning' | 'info';

// Portal Content Component - Gestión completa del portal del cliente
const PortalContent: React.FC<PortalContentProps> = ({ showNotification }) => {
  const [activeTab, setActiveTab] = useState<
    'preview' | 'branding' | 'banners' | 'promociones' | 'recompensas' | 'favorito' | 'tarjetas'
  >('preview');
  const [previewMode, setPreviewMode] = useState<ModoVistaPrevia>('portal'); // Estado para cambiar entre Portal, Login y Tarjetas
  const [brandingConfig, setBrandingConfig] = useState<BrandingConfig>(
    DEFAULT_BRANDING_CONFIG
  );
  const [config, setConfig] = useState<GeneralConfig>({
    banners: [],
    promociones: [],
    eventos: [],
    recompensas: [],
    tarjetas: [],
    favoritoDelDia: [],
<<<<<<< HEAD
    nombreEmpresa: 'LEALTA',
=======
    nombreEmpresa: 'Mi Negocio',
>>>>>>> 8182bb81
    nivelesConfig: {
      Bronce: {
        colores: { gradiente: ['#CD7F32', '#8B4513'] },
        textoDefault: 'Cliente Inicial',
        condiciones: { puntosMinimos: 0, gastosMinimos: 0, visitasMinimas: 0 },
      },
      Plata: {
        colores: { gradiente: ['#C0C0C0', '#808080'] },
        textoDefault: 'Cliente Frecuente',
        condiciones: {
          puntosMinimos: 100,
          gastosMinimos: 500,
          visitasMinimas: 5,
        },
      },
      Oro: {
        colores: { gradiente: ['#FFD700', '#FFA500'] },
        textoDefault: 'Cliente VIP',
        condiciones: {
          puntosMinimos: 500,
          gastosMinimos: 1500,
          visitasMinimas: 10,
        },
      },
      Diamante: {
        colores: { gradiente: ['#B9F2FF', '#00CED1'] },
        textoDefault: 'Cliente Elite',
        condiciones: {
          puntosMinimos: 1500,
          gastosMinimos: 3000,
          visitasMinimas: 15,
        },
      },
      Platino: {
        colores: { gradiente: ['#E5E4E2', '#C0C0C0'] },
        textoDefault: 'Cliente Exclusivo',
        condiciones: {
          puntosMinimos: 3000,
          gastosMinimos: 5000,
          visitasMinimas: 30,
        },
      },
    },
  });
  const [isLoading, setIsLoading] = useState(true);
  const [currentBusinessSlug, setCurrentBusinessSlug] = useState<string | null>(null);
  const [currentBusinessId, setCurrentBusinessId] = useState<string>('cmgewmtue0000eygwq8taawak'); // ID del business actual

  // 🔧 Funciones auxiliares reutilizables
  const getCurrentBusinessFromUrl = useCallback((): string | null => {
    if (typeof window === 'undefined') return null;
    const pathSegments = window.location.pathname.split('/').filter(Boolean);
    if (pathSegments.length >= 2 && pathSegments[1] === 'admin') {
      return pathSegments[0];
    }
    return null;
  }, []);

  const resolveBusinessId = useCallback(async (identifier: string): Promise<string | null> => {
    try {
      const response = await fetch(`/api/businesses/${identifier}/validate`);
      if (response.ok) {
        const business = await response.json();
        return business.id || null;
      }
    } catch (error) {
      console.error('Error resolving business ID:', error);
    }
    return null;
  }, []);

  // Función para construir la URL dinámica del portal cliente
  const getPortalUrl = (): string => {
    const businessSlug = currentBusinessSlug || getCurrentBusinessFromUrl();
    if (businessSlug) {
      // Construir URL con el dominio actual y el slug
      const currentOrigin = window.location.origin;
      return `${currentOrigin}/${businessSlug}/cliente`;
    }
    // Fallback si no se puede determinar el slug
    return `${window.location.origin}/cliente`;
  };

  const fetchConfig = useCallback(async () => {
    try {
      // 📡 Simplificado: el backend usa session.businessId automáticamente
      const urlBusinessIdentifier = getCurrentBusinessFromUrl();
      
      // Solo actualizar el slug para construir URLs del portal cliente
      if (urlBusinessIdentifier) {
        setCurrentBusinessSlug(urlBusinessIdentifier);
        
        // 🔥 RESOLVER Y ACTUALIZAR EL BUSINESS ID REAL
        const resolvedId = await resolveBusinessId(urlBusinessIdentifier);
        if (resolvedId) {
          setCurrentBusinessId(resolvedId);
          console.log('✅ Business ID resuelto:', resolvedId);
        }
      } else {
        // 🔥 FALLBACK: Obtener desde localStorage
        const storedBusinessId = localStorage.getItem('currentBusinessId');
        if (storedBusinessId) {
          setCurrentBusinessId(storedBusinessId);
          console.log('✅ Business ID desde localStorage:', storedBusinessId);
        }
      }
      
      // ✅ CORRECCIÓN: NO enviar businessId - el backend usa session.businessId
      const response = await fetch('/api/admin/portal-config');
      
      if (response.ok) {
        const data = await response.json();
        const loadedConfig = data.config || data;

        // Asegurar que siempre tenemos nivelesConfig y nombreEmpresa
        const defaultNivelesConfig = {
          Bronce: {
            colores: { gradiente: ['#CD7F32', '#8B4513'] },
            textoDefault: 'Cliente Inicial',
            condiciones: { puntosMinimos: 0, gastosMinimos: 0, visitasMinimas: 0 },
          },
          Plata: {
            colores: { gradiente: ['#C0C0C0', '#808080'] },
            textoDefault: 'Cliente Frecuente',
            condiciones: { puntosMinimos: 100, gastosMinimos: 500, visitasMinimas: 5 },
          },
          Oro: {
            colores: { gradiente: ['#FFD700', '#FFA500'] },
            textoDefault: 'Cliente VIP',
            condiciones: { puntosMinimos: 500, gastosMinimos: 1500, visitasMinimas: 10 },
          },
          Diamante: {
            colores: { gradiente: ['#B9F2FF', '#00CED1'] },
            textoDefault: 'Cliente Elite',
            condiciones: { puntosMinimos: 1500, gastosMinimos: 3000, visitasMinimas: 15 },
          },
          Platino: {
            colores: { gradiente: ['#E5E4E2', '#C0C0C0'] },
            textoDefault: 'Cliente Exclusivo',
            condiciones: { puntosMinimos: 3000, gastosMinimos: 5000, visitasMinimas: 30 },
          },
        };

        // 🎯 GENERAR TARJETAS SI NO EXISTEN DESDE NIVELESCONFIG
        let finalTarjetas = loadedConfig.tarjetas || [];
        if (!finalTarjetas || finalTarjetas.length === 0) {
          finalTarjetas = Object.entries(defaultNivelesConfig).map(([nivel, config]) => ({
            id: `tarjeta-${nivel.toLowerCase()}`,
            nivel: nivel,
            nombrePersonalizado: `Tarjeta ${nivel}`,
            textoCalidad: config.textoDefault,
            colores: {
              gradiente: config.colores.gradiente,
              texto: '#FFFFFF',
              nivel: config.colores.gradiente[0]
            },
            condiciones: config.condiciones,
            beneficio: `Acceso a beneficios ${nivel}`,
            activo: true
          }));
        }

        setConfig({
          ...loadedConfig,
<<<<<<< HEAD
          nombreEmpresa: loadedConfig.nombreEmpresa || 'LEALTA',
          nivelesConfig: loadedConfig.nivelesConfig || {
            Bronce: {
              colores: { gradiente: ['#CD7F32', '#8B4513'] },
              textoDefault: 'Cliente Inicial',
              condiciones: {
                puntosMinimos: 0,
                gastosMinimos: 0,
                visitasMinimas: 0,
              },
            },
            Plata: {
              colores: { gradiente: ['#C0C0C0', '#808080'] },
              textoDefault: 'Cliente Frecuente',
              condiciones: {
                puntosMinimos: 100,
                gastosMinimos: 500,
                visitasMinimas: 5,
              },
            },
            Oro: {
              colores: { gradiente: ['#FFD700', '#FFA500'] },
              textoDefault: 'Cliente VIP',
              condiciones: {
                puntosMinimos: 500,
                gastosMinimos: 1500,
                visitasMinimas: 10,
              },
            },
            Diamante: {
              colores: { gradiente: ['#B9F2FF', '#00CED1'] },
              textoDefault: 'Cliente Elite',
              condiciones: {
                puntosMinimos: 1500,
                gastosMinimos: 3000,
                visitasMinimas: 20,
              },
            },
            Platino: {
              colores: { gradiente: ['#E5E4E2', '#C0C0C0'] },
              textoDefault: 'Cliente Exclusivo',
              condiciones: {
                puntosMinimos: 3000,
                gastosMinimos: 5000,
                visitasMinimas: 30,
              },
            },
          },
=======
          nombreEmpresa: loadedConfig.nombreEmpresa || loadedConfig.empresa?.nombre || 'Mi Negocio',
          tarjetas: finalTarjetas,
          nivelesConfig: loadedConfig.nivelesConfig || defaultNivelesConfig,
>>>>>>> 8182bb81
        });
      } else {
        // 🎯 GENERAR CONFIGURACIÓN POR DEFECTO CON TARJETAS DESDE NIVELESCONFIG
        const defaultNivelesConfig = {
          Bronce: {
            colores: { gradiente: ['#CD7F32', '#8B4513'] },
            textoDefault: 'Cliente Inicial',
            condiciones: { puntosMinimos: 0, gastosMinimos: 0, visitasMinimas: 0 },
          },
          Plata: {
            colores: { gradiente: ['#C0C0C0', '#808080'] },
            textoDefault: 'Cliente Frecuente',
            condiciones: { puntosMinimos: 100, gastosMinimos: 500, visitasMinimas: 5 },
          },
          Oro: {
            colores: { gradiente: ['#FFD700', '#FFA500'] },
            textoDefault: 'Cliente VIP',
            condiciones: { puntosMinimos: 500, gastosMinimos: 1500, visitasMinimas: 10 },
          },
          Diamante: {
            colores: { gradiente: ['#B9F2FF', '#00CED1'] },
            textoDefault: 'Cliente Elite',
            condiciones: { puntosMinimos: 1500, gastosMinimos: 3000, visitasMinimas: 15 },
          },
          Platino: {
            colores: { gradiente: ['#E5E4E2', '#C0C0C0'] },
            textoDefault: 'Cliente Exclusivo',
            condiciones: { puntosMinimos: 3000, gastosMinimos: 5000, visitasMinimas: 30 },
          },
        };

        // 🎯 GENERAR TARJETAS DESDE NIVELESCONFIG
        const generatedTarjetas = Object.entries(defaultNivelesConfig).map(([nivel, config]) => ({
          id: `tarjeta-${nivel.toLowerCase()}`,
          nivel: nivel,
          nombrePersonalizado: `Tarjeta ${nivel}`,
          textoCalidad: config.textoDefault,
          colores: {
            gradiente: [config.colores.gradiente[0], config.colores.gradiente[1]] as [string, string],
            texto: '#FFFFFF',
            nivel: config.colores.gradiente[0]
          },
          condiciones: config.condiciones,
          beneficio: `Acceso a beneficios ${nivel}`,
          activo: true
        }));

        setConfig({
          banners: [
            {
              id: '1',
              titulo: 'Bienvenido a nuestro restaurante',
              descripcion: 'Disfruta de la mejor experiencia gastronómica',
              activo: true,
            },
          ],
          promociones: [
            {
              id: '1',
              titulo: '2x1 en Cócteles',
              descripcion: 'Válido hasta el domingo',
              descuento: 50,
              activo: true,
            },
          ],
          recompensas: [
            {
              id: '1',
              nombre: 'Postre gratis',
              descripcion: 'Elige cualquier postre de nuestra carta',
              puntosRequeridos: 150,
              activo: true,
              stock: 50,
            },
          ],
          favoritoDelDia: [],
          // 🎯 INCLUIR TARJETAS GENERADAS DESDE NIVELESCONFIG
          tarjetas: generatedTarjetas,
          nombreEmpresa: 'Mi Negocio',
          nivelesConfig: defaultNivelesConfig
        });
      }
    } catch (error) {
      console.error('Error loading portal config:', error);
    } finally {
      setIsLoading(false);
    }
  }, [getCurrentBusinessFromUrl, resolveBusinessId]);

  const handleSave = useCallback(async () => {
    try {
      // 🔥 CRÍTICO: Resolver el businessId real desde el slug/subdomain
      const urlBusinessIdentifier = getCurrentBusinessFromUrl();
      const storedBusinessId = localStorage.getItem('currentBusinessId');
      
      // Resolver el ID real del business
      let finalBusinessId: string;
      if (urlBusinessIdentifier) {
        const resolvedId = await resolveBusinessId(urlBusinessIdentifier);
        finalBusinessId = resolvedId || storedBusinessId || 'cmfr2y0ia0000eyvw7ef3k20u';
      } else {
        finalBusinessId = storedBusinessId || 'cmfr2y0ia0000eyvw7ef3k20u';
      }
      
      const response = await fetch('/api/admin/portal-config', {
        method: 'PUT',
        headers: {
          'Content-Type': 'application/json',
        },
        body: JSON.stringify({
          ...config,
          businessId: finalBusinessId,
        }),
      });

      if (!response.ok) {
        throw new Error('Error al guardar configuración');
      }

    } catch (error) {
      console.error('❌ Admin - Error saving portal config:', error);
    }
  }, [config, getCurrentBusinessFromUrl, resolveBusinessId]);

  useEffect(() => {
    fetchConfig();
  }, [fetchConfig]);

  // Auto-save when config changes
  useEffect(() => {
    if (config && Object.keys(config).length > 0) {
      const timeoutId = setTimeout(() => {
        handleSave();
      }, 1000); // Auto-save después de 1 segundo de inactividad

      return () => clearTimeout(timeoutId);
    }
  }, [config, handleSave]);

  const handleBrandingChange = async (
    field: string,
    value: string | string[]
  ) => {
    const newConfig = {
      ...brandingConfig,
      [field]: value,
    };

    setBrandingConfig(newConfig);

    try {
      // 🔥 CRÍTICO: Resolver el businessId real desde el slug/subdomain
      const urlBusinessIdentifier = getCurrentBusinessFromUrl();
      const storedBusinessId = localStorage.getItem('currentBusinessId');
      
      // Resolver el ID real del business
      let finalBusinessId: string;
      if (urlBusinessIdentifier) {
        const resolvedId = await resolveBusinessId(urlBusinessIdentifier);
        finalBusinessId = resolvedId || storedBusinessId || 'cmfr2y0ia0000eyvw7ef3k20u';
      } else {
        finalBusinessId = storedBusinessId || 'cmfr2y0ia0000eyvw7ef3k20u';
      }
      
      // Agregar businessId a la configuración que enviamos
      const configWithBusinessId = {
        ...newConfig,
        businessId: finalBusinessId
      };
      
      // Guardar en la API (funcionará entre diferentes dominios/puertos)
      const requestBody = JSON.stringify(configWithBusinessId);
      
      const response = await fetch('/api/branding', {
        method: 'POST',
        headers: {
          'Content-Type': 'application/json',
          'x-business-id': finalBusinessId
        },
        body: requestBody,
      });

      if (response.ok) {
        // ✅ SOLUCIÓN: NO guardar imágenes en localStorage (son muy pesadas)
        // Solo guardar datos básicos para mejorar rendimiento
        const lightConfig = {
          businessName: newConfig.businessName,
          primaryColor: newConfig.primaryColor,
          // ❌ NO guardar carouselImages en localStorage para evitar corrupción
        };

        try {
          localStorage.setItem('portalBranding', JSON.stringify(lightConfig));
        } catch (storageError) {
          console.warn(
            'localStorage lleno, limpiando datos antiguos:',
            storageError
          );
          // Limpiar localStorage y guardar solo lo esencial
          localStorage.removeItem('portalBranding');
          localStorage.setItem(
            'portalBranding',
            JSON.stringify({
              businessName: newConfig.businessName,
              primaryColor: newConfig.primaryColor,
              // ❌ NO guardar carouselImages para evitar corrupción
            })
          );
        }
      } else {
        const errorData = await response.text();
        console.error('❌ Admin: Error guardando branding en API:', {
          status: response.status,
          statusText: response.statusText,
          error: errorData
        });
      }
    } catch (error) {
      console.error('❌ Admin: Error conectando con API:', error);
      // En caso de error de API, guardar solo datos básicos en localStorage
      try {
        const basicConfig = {
          businessName: newConfig.businessName,
          primaryColor: newConfig.primaryColor,
          // ❌ NO guardar carouselImages para evitar datos corruptos
        };
        localStorage.setItem('portalBranding', JSON.stringify(basicConfig));
      } catch (storageError) {
        console.warn(
          'No se pudo guardar en localStorage, espacio insuficiente:',
          storageError
        );
      }
    }
  };

  /**
   * Manejo de subida de imágenes del carrusel
   * Extraído de: src/app/admin/page.tsx (líneas 2750-2800)
   */

  // Cargar branding desde la API al montar el componente
  useEffect(() => {
    const loadBranding = async () => {
      try {
        // 🔥 CRÍTICO: Usar el mismo sistema de resolución de businessId
        const urlBusinessIdentifier = getCurrentBusinessFromUrl();
        const storedBusinessId = localStorage.getItem('currentBusinessId');
        
        // Resolver el ID real del business
        let finalBusinessId: string;
        if (urlBusinessIdentifier) {
          const resolvedId = await resolveBusinessId(urlBusinessIdentifier);
          finalBusinessId = resolvedId || storedBusinessId || 'cmfr2y0ia0000eyvw7ef3k20u';
        } else {
          finalBusinessId = storedBusinessId || 'cmfr2y0ia0000eyvw7ef3k20u';
        }
        
        const response = await fetch(`/api/branding?businessId=${finalBusinessId}`);
        if (response.ok) {
          const branding = await response.json();
          setBrandingConfig(branding);
          // ✅ Guardar solo datos básicos en localStorage (NO imágenes)
          try {
            const lightConfig = {
              businessName: branding.businessName,
              primaryColor: branding.primaryColor,
              // ❌ NO guardar carouselImages para evitar corrupción
            };
            localStorage.setItem('portalBranding', JSON.stringify(lightConfig));
          } catch (storageError) {
            console.warn('No se pudo guardar en localStorage:', storageError);
          }
        } else {
          console.error('Admin: Error cargando branding desde API');
          // ✅ SOLUCIÓN: Si falla API, usar configuración por defecto limpia
          setBrandingConfig({
            businessName: 'Mi Negocio',
            primaryColor: '#3B82F6',
            carouselImages: DEFAULT_BRANDING_CONFIG.carouselImages, // Array vacío
          });
        }
      } catch (error) {
        console.error('Admin: Error conectando con API:', error);
        // ✅ SOLUCIÓN: Si falla conexión, usar configuración por defecto limpia
        setBrandingConfig({
          businessName: 'Mi Negocio',
          primaryColor: '#3B82F6',
          carouselImages: DEFAULT_BRANDING_CONFIG.carouselImages, // Array vacío
        });
      }
    };

    loadBranding();
  }, [getCurrentBusinessFromUrl, resolveBusinessId]);

  if (isLoading) {
    return (
      <div className="flex items-center justify-center py-12">
        <div className="text-center">
          <div className="animate-spin rounded-full h-8 w-8 border-b-2 border-primary-600 mx-auto mb-4"></div>
          <p className="text-dark-400">Cargando configuración del portal...</p>
        </div>
      </div>
    );
  }

  return (
    <div className="space-y-6">
      <div className="flex items-center justify-between">
        <h3 className="text-xl font-semibold text-white">Portal del Cliente</h3>
        <div className="flex items-center gap-3">
          <button
            onClick={() => {
              const businessId = getCurrentBusinessFromUrl();
              if (businessId) {
                window.open(`/${businessId}/reservas`, '_blank');
              }
            }}
            className="flex items-center space-x-2 px-4 py-2 bg-blue-600 hover:bg-blue-700 rounded-lg transition-colors"
          >
            <Calendar className="w-4 h-4 text-white" />
            <span className="text-white">Gestionar Reservas</span>
          </button>
          <button
            onClick={() => window.open(getPortalUrl(), '_blank')}
            className="flex items-center space-x-2 px-4 py-2 bg-primary-600 hover:bg-primary-700 rounded-lg transition-colors"
          >
            <Eye className="w-4 h-4 text-white" />
            <span className="text-white">Ver Portal</span>
          </button>
        </div>
      </div>

      {/* Tabs */}
      <div className="flex space-x-1 bg-dark-800 rounded-lg p-1">
        {[
          { id: 'preview', label: 'Vista Previa', icon: Eye },
          { id: 'branding', label: 'Branding', icon: Building },
          { id: 'banners', label: 'Banner Diario', icon: Smartphone },
          { id: 'promociones', label: 'Promociones', icon: Gift },
          { id: 'favorito', label: 'Favorito del Día', icon: TrendingUp },
          { id: 'recompensas', label: 'Recompensas', icon: Gift },
          { id: 'tarjetas', label: 'Tarjetas', icon: CreditCard },
        ].map(tab => {
          const Icon = tab.icon;
          return (
            <button
              key={tab.id}
              onClick={() => setActiveTab(tab.id as typeof activeTab)}
              className={`flex items-center space-x-2 px-3 py-2 rounded-md font-medium transition-colors text-sm ${
                activeTab === tab.id
                  ? 'bg-primary-600 text-white shadow-sm'
                  : 'text-dark-300 hover:text-white'
              }`}
            >
              <Icon className="w-4 h-4" />
              <span>{tab.label}</span>
            </button>
          );
        })}
      </div>

      <PortalContentManager
        activeTab={activeTab}
        config={config}
        setConfig={setConfig as any}
        previewMode={previewMode}
        setPreviewMode={setPreviewMode}
        brandingConfig={brandingConfig}
        handleBrandingChange={handleBrandingChange}
        showNotification={showNotification}
        businessId={currentBusinessId}
      />
    </div>
  );
};

export default PortalContent;<|MERGE_RESOLUTION|>--- conflicted
+++ resolved
@@ -41,11 +41,7 @@
     recompensas: [],
     tarjetas: [],
     favoritoDelDia: [],
-<<<<<<< HEAD
-    nombreEmpresa: 'LEALTA',
-=======
     nombreEmpresa: 'Mi Negocio',
->>>>>>> 8182bb81
     nivelesConfig: {
       Bronce: {
         colores: { gradiente: ['#CD7F32', '#8B4513'] },
@@ -210,60 +206,9 @@
 
         setConfig({
           ...loadedConfig,
-<<<<<<< HEAD
-          nombreEmpresa: loadedConfig.nombreEmpresa || 'LEALTA',
-          nivelesConfig: loadedConfig.nivelesConfig || {
-            Bronce: {
-              colores: { gradiente: ['#CD7F32', '#8B4513'] },
-              textoDefault: 'Cliente Inicial',
-              condiciones: {
-                puntosMinimos: 0,
-                gastosMinimos: 0,
-                visitasMinimas: 0,
-              },
-            },
-            Plata: {
-              colores: { gradiente: ['#C0C0C0', '#808080'] },
-              textoDefault: 'Cliente Frecuente',
-              condiciones: {
-                puntosMinimos: 100,
-                gastosMinimos: 500,
-                visitasMinimas: 5,
-              },
-            },
-            Oro: {
-              colores: { gradiente: ['#FFD700', '#FFA500'] },
-              textoDefault: 'Cliente VIP',
-              condiciones: {
-                puntosMinimos: 500,
-                gastosMinimos: 1500,
-                visitasMinimas: 10,
-              },
-            },
-            Diamante: {
-              colores: { gradiente: ['#B9F2FF', '#00CED1'] },
-              textoDefault: 'Cliente Elite',
-              condiciones: {
-                puntosMinimos: 1500,
-                gastosMinimos: 3000,
-                visitasMinimas: 20,
-              },
-            },
-            Platino: {
-              colores: { gradiente: ['#E5E4E2', '#C0C0C0'] },
-              textoDefault: 'Cliente Exclusivo',
-              condiciones: {
-                puntosMinimos: 3000,
-                gastosMinimos: 5000,
-                visitasMinimas: 30,
-              },
-            },
-          },
-=======
           nombreEmpresa: loadedConfig.nombreEmpresa || loadedConfig.empresa?.nombre || 'Mi Negocio',
           tarjetas: finalTarjetas,
           nivelesConfig: loadedConfig.nivelesConfig || defaultNivelesConfig,
->>>>>>> 8182bb81
         });
       } else {
         // 🎯 GENERAR CONFIGURACIÓN POR DEFECTO CON TARJETAS DESDE NIVELESCONFIG
