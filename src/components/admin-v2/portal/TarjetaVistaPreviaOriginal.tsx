--- conflicted
+++ resolved
@@ -128,11 +128,7 @@
   };
 
   // Nombre de empresa editable
-<<<<<<< HEAD
-  const nombreEmpresa = config.nombreEmpresa || config.empresa?.nombre || 'LEALTA';
-=======
   const nombreEmpresa = config.nombreEmpresa || config.empresa?.nombre || 'Mi Negocio';
->>>>>>> 8182bb81
 
   return (
     <div className="space-y-4">
