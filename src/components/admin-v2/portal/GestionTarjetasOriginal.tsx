--- conflicted
+++ resolved
@@ -23,11 +23,7 @@
   showNotification
 }: GestionTarjetasOriginalProps) {
   const [nombreEmpresa, setNombreEmpresa] = useState(
-<<<<<<< HEAD
-    config.nombreEmpresa || config.empresa?.nombre || 'LEALTA'
-=======
     config.nombreEmpresa || config.empresa?.nombre || 'Mi Negocio'
->>>>>>> 8182bb81
   );
   const [editingEmpresa, setEditingEmpresa] = useState(false);
   const [saving, setSaving] = useState(false);
@@ -114,11 +110,7 @@
                   <button
                     onClick={() => {
                       setEditingEmpresa(false);
-<<<<<<< HEAD
-                      setNombreEmpresa(config.nombreEmpresa || config.empresa?.nombre || 'LEALTA');
-=======
                       setNombreEmpresa(config.nombreEmpresa || config.empresa?.nombre || 'Mi Negocio');
->>>>>>> 8182bb81
                     }}
                     disabled={saving}
                     className="text-gray-600 px-3 py-1 rounded text-sm hover:bg-gray-100 disabled:opacity-50"
