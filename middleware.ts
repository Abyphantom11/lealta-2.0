--- conflicted
+++ resolved
@@ -1,34 +1,7 @@
 // 🚨 MIDDLEWARE DE EMERGENCIA - BYPASS RATE LIMITING
 // Versión temporal para resolver problemas críticos de conectividad
 
-<<<<<<< HEAD
-// Rutas públicas (login, signup, etc.)
-const PUBLIC_ROUTES = [
-  '/', 
-  '/login', 
-  '/signup',
-  '/registro',
-  '/register',
-  '/demo',
-  '/pricing',
-  '/about',
-  '/terms',
-  '/privacy',
-  '/contact',
-  '/help',
-  '/support',
-  '/docs',
-  '/api/health',
-  '/api/auth',
-  '/api/public',
-  '/api/businesses',
-  '/api/portal/config',
-  '/api/debug',
-  '/api/branding'
-];
-=======
 import { NextRequest, NextResponse } from 'next/server';
->>>>>>> 8182bb81
 
 export async function middleware(request: NextRequest) {
   const { pathname } = request.nextUrl;
@@ -41,33 +14,6 @@
       referer.includes('loud-entity-fluid-trade.trycloudflare.com') ||
       request.url.includes('loud-entity-fluid-trade.trycloudflare.com')) {
     
-<<<<<<< HEAD
-    try {
-      // Validar sesión usando nueva función de seguridad
-      const sessionData = await validateUserSession(sessionCookie.value);
-      if (sessionData?.businessSlug) {
-        const redirectUrl = new URL(`/${sessionData.businessSlug}${pathname}`, request.url);
-        console.log(`✅ Redirigiendo a ruta con contexto: ${redirectUrl.pathname}`);
-        return NextResponse.redirect(redirectUrl);
-      } else {
-        console.log(`❌ Sesión inválida o sin business válido`);
-        // Simplemente redirigir a login sin business requerido
-        const loginUrl = new URL('/login', request.url);
-        loginUrl.searchParams.set('attempted', pathname);
-        return NextResponse.redirect(loginUrl);
-      }
-    } catch (error) {
-      console.log(`❌ Error validando sesión:`, error);
-      const loginUrl = new URL('/login', request.url);
-      loginUrl.searchParams.set('attempted', pathname);
-      return NextResponse.redirect(loginUrl);
-    }
-  } else {
-    console.log(`❌ No hay sesión activa`);
-    const loginUrl = new URL('/login', request.url);
-    loginUrl.searchParams.set('attempted', pathname);
-    return NextResponse.redirect(loginUrl);
-=======
     console.log('🌩️ Cloudflare QR intercepted (will die soon):', request.url);
     
     // Si es específicamente el path /r/ig4gRl, redirigir a lealta.app
@@ -76,7 +22,6 @@
       console.log(`🔄 Redirecting dying Cloudflare QR -> ${lealtaUrl}`);
       return NextResponse.redirect(lealtaUrl, 301);
     }
->>>>>>> 8182bb81
   }
   
   // 🔗 QR REDIRECT - Interceptar rutas /r/[shortId] y redirigir a API
@@ -101,508 +46,6 @@
   if (pathname.startsWith('/cliente')) {
     console.log(`👤 Client route: ${pathname}`);
   }
-<<<<<<< HEAD
-
-  console.log(`✅ Client route access granted: ${pathname}`);
-  return NextResponse.next();
-}
-
-/**
- * Obtiene el businessId del usuario desde la base de datos
- */
-async function getUserBusinessSlug(sessionCookie: string): Promise<string | null> {
-  try {
-    console.log(`Obteniendo business slug desde DB...`);
-    const sessionData = JSON.parse(sessionCookie);
-    
-    if (!sessionData.userId) {
-      console.log(`No userId en sesion`);
-      return null;
-    }
-    
-    const user = await prisma.user.findUnique({
-      where: {
-        id: sessionData.userId,
-        isActive: true,
-      },
-      include: {
-        business: {
-          select: {
-            slug: true,
-            subdomain: true,
-            isActive: true,
-          },
-        },
-      },
-    });
-    
-    if (!user?.business?.isActive) {
-      console.log(`Usuario o business no encontrado/activo`);
-      return null;
-    }
-    
-    const businessSlug = user.business.slug || user.business.subdomain;
-    console.log(`Business slug obtenido: ${businessSlug}`);
-    return businessSlug;
-    
-  } catch (error) {
-    console.error('Error obteniendo business slug:', error);
-    return null;
-  }
-}
-
-export async function middleware(request: NextRequest) {
-  const { pathname } = request.nextUrl;
-
-  // Log básico para debug
-  console.log(`🔒 MIDDLEWARE HARDENED: ${pathname}`);
-
-  // 0. ACCESO PÚBLICO: /[businessId]/cliente y /api/cliente (y subrutas)
-  if (/^\/[a-zA-Z0-9_-]+\/cliente(\/|$)/.test(pathname) || pathname.startsWith('/api/cliente')) {
-    return await publicClientAccess(request);
-  }
-
-  // 1. PERMITIR RUTAS PÚBLICAS INMEDIATAMENTE - SIN REDIRECCIONES
-  if (
-    PUBLIC_ROUTES.some(route => {
-      if (route === '/') {
-        return pathname === '/';
-      }
-      return pathname.startsWith(route);
-    }) ||
-    pathname.startsWith('/_next') ||
-    pathname.startsWith('/favicon') ||
-    pathname.startsWith('/manifest') ||
-    pathname.startsWith('/sw.js') ||
-    pathname.startsWith('/icons') ||
-    pathname.startsWith('/images') ||
-    pathname.startsWith('/uploads') ||
-    pathname.startsWith('/api/health') ||
-    pathname.startsWith('/api/auth') ||
-    pathname.startsWith('/api/public')
-  ) {
-    console.log(`✅ RUTA PÚBLICA PERMITIDA: ${pathname}`);
-    return NextResponse.next();
-  }
-
-  // 2. 🚨 BLOQUEAR RUTAS LEGACY Y REDIRIGIR CON CONTEXTO (SOLO PARA RUTAS LEGACY ESPECÍFICAS)
-  if (pathname === '/admin' || pathname === '/staff' || pathname === '/superadmin' || pathname === '/cliente') {
-    console.log(`🚨 RUTA LEGACY INTERCEPTADA: ${pathname}`);
-    return await handleLegacyRouteRedirect(request, pathname);
-  }
-
-  // 3. 🚨 CAPTURAR PETICIONES A BUSINESS-SELECTION (VULNERABILIDAD CRÍTICA)
-  if (pathname.includes('business-selection')) {
-    console.log('🚨 SECURITY: INTERCEPTED business-selection request:', {
-      pathname,
-      searchParams: request.nextUrl.searchParams.toString(),
-      referer: request.headers.get('referer'),
-      ip: request.ip || 'unknown',
-    });
-    
-    const redirectUrl = new URL('/login', request.url);
-    redirectUrl.searchParams.set('error', 'legacy-redirect-blocked');
-    redirectUrl.searchParams.set('message', 'La página de selección de business fue eliminada por seguridad.');
-    return NextResponse.redirect(redirectUrl);
-  }
-
-  // 4. 🔥 PROTECCIÓN CRÍTICA: RUTAS ADMIN CON BUSINESS CONTEXT
-  if (requiresAdminAuth(pathname)) {
-    return await handleAdminRouteProtection(request, pathname);
-  }
-
-  // 5. 🔥 PROTECCIÓN DE APIs CRÍTICAS DE ADMIN
-  if (pathname.startsWith('/api/admin/') || pathname.startsWith('/api/staff/')) {
-    return await handleAdminApiProtection(request, pathname);
-  }
-
-  // 6. VALIDAR BUSINESS CONTEXT EN APIs QUE LO REQUIEREN
-  const criticalApiRoutes = ['/api/clients', '/api/consumos', '/api/business', '/api/cliente']; // ✅ AGREGAR API CLIENTE
-  const isCriticalApi = criticalApiRoutes.some(route => pathname.startsWith(route));
-  
-  if (isCriticalApi && !pathname.includes('/api/businesses/') && !extractBusinessFromUrl(pathname)) {
-    console.log(`❌ API CRÍTICA BLOQUEADA sin business context: ${pathname}`);
-    return new NextResponse(
-      JSON.stringify({ 
-        error: 'Business context required', 
-        message: 'Esta API requiere contexto de negocio específico' 
-      }),
-      { 
-        status: 400, 
-        headers: { 'Content-Type': 'application/json' } 
-      }
-    );
-  }
-
-  // 7. MANEJO DE BUSINESS CONTEXT ROUTING (SOLO PARA RUTAS QUE LO NECESITEN)
-  // Solo procesar business routing si la URL tiene patrón específico de business
-  if (/^\/[a-zA-Z0-9_-]+\/(admin|staff|cliente|superadmin)/.test(pathname)) {
-    const businessContext = await handleBusinessRouting(request);
-    if (businessContext) {
-      return businessContext;
-    }
-  }
-
-  // 8. RUTAS DE CLIENTE (PÚBLICAS PERO CON BUSINESS CONTEXT) - SOLO SI TIENEN PATRÓN ESPECÍFICO
-  if (isClientRoute(pathname)) {
-    return await handleClientRouteAccess(request, pathname);
-  }
-
-  // 9. VERIFICAR SI LA RUTA ESTÁ PROTEGIDA (FALLBACK) - SOLO PARA RUTAS EXPLÍCITAMENTE PROTEGIDAS
-  const isProtectedRoute = PROTECTED_ROUTES.some(route => pathname.startsWith(route));
-  if (isProtectedRoute) {
-    console.log('🔒 Ruta protegida detectada, verificando autenticación...');
-    return handleProtectedRoute(request, pathname);
-  }
-
-  // 10. PERMITIR TODAS LAS DEMÁS RUTAS POR DEFECTO (CAMBIO IMPORTANTE)
-  console.log(`✅ RUTA PERMITIDA POR DEFECTO: ${pathname}`);
-  return NextResponse.next();
-}
-
-/**
- * Maneja el routing basado en business context (SOLO para rutas que realmente lo necesitan)
- */
-async function handleBusinessRouting(request: NextRequest): Promise<NextResponse | null> {
-  const pathname = request.nextUrl.pathname;
-
-  // Verificar si es una ruta con business context
-  const urlData = extractBusinessFromUrl(pathname);
-  if (!urlData) {
-    // No es una ruta de business - PERMITIR que continue
-    return null;
-  }
-
-  console.log(`🔗 PROCESANDO BUSINESS CONTEXT: ${pathname}`);
-
-  try {
-    // Obtener contexto completo del business
-    const businessContext = await getBusinessContext(request);
-
-    if (!businessContext) {
-      // Business no encontrado o inactivo
-      console.log(`❌ Business '${urlData.subdomain}' no encontrado o inactivo`);
-
-      const redirectUrl = new URL('/login', request.url);
-      redirectUrl.searchParams.set('error', 'invalid-business');
-      redirectUrl.searchParams.set('message', 'El negocio solicitado no existe o no está disponible.');
-
-      return NextResponse.redirect(redirectUrl);
-    }
-
-    // 🔐 VALIDACIÓN DE SEGURIDAD: Verificar que el usuario tenga acceso al business
-    const hasBusinessAccess = await validateUserBusinessAccess(request, businessContext.businessId);
-
-    if (!hasBusinessAccess.allowed) {
-      console.log(`🚫 Acceso denegado a business '${urlData.subdomain}' para usuario:`, hasBusinessAccess.reason);
-
-      // Si no tiene sesión, ir a login
-      if (hasBusinessAccess.reason === 'no-session' || hasBusinessAccess.reason === 'invalid-session') {
-        const loginUrl = new URL('/login', request.url);
-        loginUrl.searchParams.set('error', 'session-required');
-        loginUrl.searchParams.set('redirect', pathname);
-        return NextResponse.redirect(loginUrl);
-      }
-
-      // Si tiene sesión pero no acceso al business, ir a login con error
-      const loginUrl = new URL('/login', request.url);
-      loginUrl.searchParams.set('error', 'access-denied');
-      loginUrl.searchParams.set('message', 'No tienes permisos para acceder a este negocio.');
-
-      return NextResponse.redirect(loginUrl);
-    }
-
-    // 🔒 FASE 1.3: SESSION SEGREGATION - Validar tipo de sesión correcto
-    const sessionValidation = await handleSessionSegregation(request, pathname, businessContext.businessId);
-    if (sessionValidation) {
-      return sessionValidation; // Puede ser redirect o error response
-    }
-
-    // Reescribir URL interna removiendo el subdomain
-    const internalUrl = new URL(businessContext.remainingPath || '/', request.url);
-    const response = NextResponse.rewrite(internalUrl);
-
-    // Agregar headers de business context
-    response.headers.set('x-business-id', businessContext.businessId);
-    response.headers.set('x-business-subdomain', businessContext.subdomain);
-    response.headers.set('x-business-name', businessContext.business?.name || '');
-    response.headers.set('x-user-id', hasBusinessAccess.userId || '');
-    response.headers.set('x-user-role', hasBusinessAccess.userRole || '');
-
-    console.log('✅ Business context aplicado:', {
-      subdomain: businessContext.subdomain,
-      businessId: businessContext.businessId,
-      userId: hasBusinessAccess.userId,
-      userRole: hasBusinessAccess.userRole,
-      originalPath: pathname,
-      rewrittenPath: businessContext.remainingPath
-    });
-
-    return response;
-
-  } catch (error) {
-    console.error('❌ Error en business routing:', error);
-
-    const errorUrl = new URL('/login', request.url);
-    errorUrl.searchParams.set('error', 'business-error');
-
-    return NextResponse.redirect(errorUrl);
-  }
-}
-
-/**
- * 🔐 Valida que el usuario actual tenga acceso al business solicitado
- */
-async function validateUserBusinessAccess(
-  request: NextRequest,
-  businessId: string
-): Promise<{
-  allowed: boolean;
-  reason: string;
-  userId?: string;
-  userRole?: string;
-}> {
-  try {
-    // Obtener sesión del usuario
-    const sessionCookie = request.cookies.get('session')?.value;
-
-    if (!sessionCookie) {
-      return {
-        allowed: false,
-        reason: 'no-session'
-      };
-    }
-
-    let sessionData;
-    try {
-      sessionData = JSON.parse(sessionCookie);
-    } catch {
-      return {
-        allowed: false,
-        reason: 'invalid-session'
-      };
-    }
-
-    if (!sessionData.userId || !sessionData.businessId) {
-      return {
-        allowed: false,
-        reason: 'incomplete-session'
-      };
-    }
-
-    // 🚫 VALIDACIÓN CRÍTICA: El business de la sesión DEBE coincidir con el de la URL
-    if (sessionData.businessId !== businessId) {
-      return {
-        allowed: false,
-        reason: 'business-mismatch',
-        userId: sessionData.userId
-      };
-    }
-
-    // Validar que el usuario aún existe y tiene acceso
-    const { prisma } = await import('./src/lib/prisma');
-
-    const user = await prisma.user.findUnique({
-      where: {
-        id: sessionData.userId,
-        businessId: businessId, // Doble verificación
-        isActive: true
-      },
-      select: {
-        id: true,
-        businessId: true,
-        role: true,
-        isActive: true
-      }
-    });
-
-    if (!user) {
-      return {
-        allowed: false,
-        reason: 'user-not-found'
-      };
-    }
-
-    if (user.businessId !== businessId) {
-      return {
-        allowed: false,
-        reason: 'user-business-mismatch'
-      };
-    }
-
-    // ✅ Usuario validado y autorizado
-    return {
-      allowed: true,
-      reason: 'authorized',
-      userId: user.id,
-      userRole: user.role
-    };
-
-  } catch (error) {
-    console.error('Error validating user business access:', error);
-    return {
-      allowed: false,
-      reason: 'validation-error'
-    };
-  }
-}
-
-async function handleAdminApiRoute(request: NextRequest, pathname: string) {
-  try {
-    const sessionCookie = request.cookies.get('session')?.value;
-
-    if (!sessionCookie) {
-      console.log('❌ API Admin: No hay cookie de sesión');
-      return NextResponse.json({ error: 'No autorizado' }, { status: 401 });
-    }
-
-    const sessionData = JSON.parse(sessionCookie);
-
-    if (!sessionData.userId || !sessionData.role) {
-      console.log('❌ API Admin: Datos de sesión incompletos');
-      return NextResponse.json({ error: 'No autorizado' }, { status: 401 });
-    }
-
-    // Verificar que el usuario tenga permisos de admin o staff
-    if (!['SUPERADMIN', 'ADMIN', 'STAFF'].includes(sessionData.role)) {
-      console.log('❌ API Admin: Rol insuficiente:', sessionData.role);
-      return NextResponse.json({ error: 'Permisos insuficientes' }, { status: 403 });
-    }
-
-    // Pasar headers de autenticación a la API
-    const response = NextResponse.next();
-    response.headers.set('x-user-id', sessionData.userId);
-    response.headers.set('x-user-role', sessionData.role);
-    response.headers.set('x-business-id', sessionData.businessId);
-
-    console.log('✅ API Admin autorizada:', {
-      pathname,
-      role: sessionData.role,
-      userId: sessionData.userId,
-    });
-
-    return response;
-  } catch (error) {
-    console.error('❌ Error en API Admin middleware:', error);
-    return NextResponse.json({ error: 'Error de autenticación' }, { status: 401 });
-  }
-}
-
-async function handleProtectedRoute(request: NextRequest, pathname: string) {
-  try {
-    const sessionCookie = request.cookies.get('session')?.value;
-
-    if (!sessionCookie) {
-      console.log('❌ No hay cookie de sesión, redirigiendo a login');
-      return redirectToLogin(request, pathname);
-    }
-
-    const sessionData = JSON.parse(sessionCookie);
-
-    if (!sessionData.userId || !sessionData.role) {
-      console.log('❌ Datos de sesión incompletos');
-      return redirectToLogin(request, pathname);
-    }
-
-    return processUserRole(sessionData, pathname, request);
-  } catch (error) {
-    console.error('❌ Middleware auth error:', {
-      message: error instanceof Error ? error.message : String(error),
-      pathname: pathname,
-      hasCookie: !!request.cookies.get('session'),
-    });
-
-    return redirectToLogin(request, pathname);
-  }
-}
-
-function redirectToLogin(request: NextRequest, pathname: string) {
-  const loginUrl = new URL('/login', request.url);
-  loginUrl.searchParams.set('redirect', pathname);
-  return NextResponse.redirect(loginUrl);
-}
-
-function processUserRole(
-  sessionData: any,
-  pathname: string,
-  request: NextRequest
-) {
-  const role = sessionData.role;
-
-  // SUPERADMIN puede acceder a todas las rutas
-  if (role === 'SUPERADMIN') {
-    return createResponseWithHeaders(sessionData, role);
-  }
-
-  // Verificar acceso específico para otros roles
-  if (pathname.startsWith('/superadmin') && role !== 'SUPERADMIN') {
-    const redirectUrl = new URL(
-      role === 'ADMIN' ? '/admin' : '/staff',
-      request.url
-    );
-    return NextResponse.redirect(redirectUrl);
-  }
-
-  if (pathname.startsWith('/admin') && role !== 'ADMIN') {
-    const redirectUrl = new URL('/staff', request.url);
-    return NextResponse.redirect(redirectUrl);
-  }
-
-  if (pathname.startsWith('/staff') && !['ADMIN', 'STAFF'].includes(role)) {
-    return redirectToLogin(request, pathname);
-  }
-
-  return createResponseWithHeaders(sessionData, role);
-}
-
-function createResponseWithHeaders(sessionData: any, role: string) {
-  const response = NextResponse.next();
-  response.headers.set('x-user-id', sessionData.userId);
-  response.headers.set('x-user-role', role);
-  response.headers.set('x-business-id', sessionData.businessId);
-
-  console.log('✅ Headers añadidos:', {
-    'x-user-id': sessionData.userId,
-    'x-user-role': role,
-    'x-business-id': sessionData.businessId,
-  });
-
-  return response;
-}
-
-/**
- * Extrae el businessId de la sesión de manera segura
- */
-function extractBusinessIdFromSession(sessionCookie: string): string | null {
-  try {
-    console.log(`Parsing session cookie...`);
-    const sessionData = JSON.parse(sessionCookie);
-    console.log(`📊 Session data keys:`, Object.keys(sessionData));
-    
-    // Múltiples intentos para obtener el businessId
-    const businessId = sessionData.businessId || 
-                      sessionData.business?.id || 
-                      sessionData.business?.slug ||
-                      sessionData.selectedBusinessId ||
-                      null;
-                      
-    console.log(`🏢 BusinessId extraction attempts:`, {
-      'sessionData.businessId': sessionData.businessId,
-      'sessionData.business?.id': sessionData.business?.id,
-      'sessionData.business?.slug': sessionData.business?.slug,
-      'sessionData.selectedBusinessId': sessionData.selectedBusinessId,
-      'final result': businessId
-    });
-    
-    return businessId;
-  } catch (error) {
-    console.error('❌ Error parseando sesión para businessId:', error);
-    return null;
-  }
-}
-
-// Configuración del middleware - especifica en qué rutas debe ejecutarse
-=======
   
   if (pathname.startsWith('/admin')) {
     console.log(`🔐 Admin route: ${pathname}`);
@@ -613,7 +56,6 @@
   return NextResponse.next();
 }
 
->>>>>>> 8182bb81
 export const config = {
   matcher: [
     /*
